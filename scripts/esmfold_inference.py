--- conflicted
+++ resolved
@@ -1,9 +1,7 @@
-<<<<<<< HEAD
+
 from pathlib import Path
 import sys,os
-=======
 import argparse
->>>>>>> f36d5baa
 import logging
 import sys
 import typing as T
